--- conflicted
+++ resolved
@@ -1,1036 +1,1018 @@
-/* Copyright (c) Microsoft Corporation. All rights reserved. */
-
-// QueryResults.aspx.cs
-//
-// Renders the contents of the results frame (right pane) of ALWP.
-//
-
-
-using System;
-using System.Collections.Generic;
-using System.Data;
-using System.Data.SqlClient;
-using System.Globalization;
-using System.IO;
-using System.Web;
-using System.Web.UI;
-using Microsoft.LearningComponents.Frameset;
-using Microsoft.LearningComponents.Storage;
-using Microsoft.SharePoint;
-using Microsoft.SharePointLearningKit.WebControls;
-using Resources.Properties;
-using System.Text;
-using System.Configuration;
-
-namespace Microsoft.SharePointLearningKit.ApplicationPages
-{
-    /// <summary>The assignment list web part query results page.</summary>
-    [System.Diagnostics.CodeAnalysis.SuppressMessage("Microsoft.Naming", "CA1704:IdentifiersShouldBeSpelledCorrectly", MessageId = "Alwp")]
-    public partial class AlwpQueryResults : QueryBasePage
-    {
-        #region Private Variables
-        string queryName;
-        /// <summary>
-        /// SPWeb GUID-to-name mappings.
-        /// </summary>
-        Dictionary<Guid, WebNameAndUrl> m_spWebNameMap;
-        /// <summary>
-        /// Holds the Sort
-        /// </summary>
-        string m_sort;
-        /// <summary>
-        /// Holds the Unknown Site Count  This is the number of SPWeb sites for which
-        /// we cannot determine the site name.
-        /// </summary>
-        int m_unknownSiteCount;
-
-        #endregion
-
-        #region Public Properties
-        /// <summary>
-        /// Gets the name of the SLK query to execute.
-        /// Throws Exception if empty or null.
-        /// </summary>
-        private string Query
-        {
-            get
-            {
-                if (queryName == null)
-                {
-                    queryName = Request[QueryStringKeys.Query];
-                }
-                return queryName;
-            }
-        }
-
-        /// <summary>
-        /// Gets zero-based index of the column to sort on.  Returns null if it's absent.
-        /// </summary>
-        private string Sort
-        {
-            get
-            {
-                if (m_sort == null)
-                {
-                    m_sort = Request[QueryStringKeys.Sort];
-                }
-                return m_sort;
-            }
-        }
-
-        #endregion
-
-        #region Private and Protected Methods
-
-        #region Page_Load
-        private void AddCoreCss(HtmlTextWriter writer, int lcid)
-        {
-            writer.AddAttribute(HtmlTextWriterAttribute.Rel, "stylesheet");
-            writer.AddAttribute(HtmlTextWriterAttribute.Type, "text/css");
-            string cssUrl = String.Format(CultureInfo.InvariantCulture, "/_layouts/{0}/styles/core.css", lcid);
-            writer.AddAttribute(HtmlTextWriterAttribute.Href, cssUrl);
-            HtmlBlock.WriteFullTag(HtmlTextWriterTag.Link, 1, writer);
-        }
-
-        /// <summary>
-        ///  Page Load for AlwpQueryResults. 
-        /// </summary> 
-        /// <param name="sender">an object referencing the source of the event</param>
-        /// <param name="e">An EventArgs that contains the event data.</param>
-        [System.Diagnostics.CodeAnalysis.SuppressMessage("Microsoft.Design", "CA1031:DoNotCatchGeneralExceptionTypes")]
-        protected void Page_Load(object sender, EventArgs e)
-        {
-            try
-            {
-                String queryCount = String.Empty;
-                // render the HTML for the page
-                using (HtmlTextWriter hw = new HtmlTextWriter(Response.Output, "  "))
-                {
-                    // render the "<html>" element and its contents
-                    using (new HtmlBlock(HtmlTextWriterTag.Html, 0, hw))
-                    {
-                        // render the "<head>" element and its contents
-                        using (new HtmlBlock(HtmlTextWriterTag.Head, 1, hw))
-                        {
-                            // create a link to "core.css";
-                            // "/_layouts/1033/styles/core.css" except with "1033" replaced with the
-                            // current SPWeb language code
-                            // Include 1033 one as a back up
-                            AddCoreCss(hw, 1033);
-                            SlkCulture culture = new SlkCulture(SPWeb);
-                            AddCoreCss(hw, culture.Culture.LCID);
-
-#if SP2007
-                            //Adds the Theme Css Url to Enable Theming in the frame.
-                            hw.AddAttribute(HtmlTextWriterAttribute.Rel, "stylesheet");
-                            hw.AddAttribute(HtmlTextWriterAttribute.Type, "text/css");
-                            hw.AddAttribute(HtmlTextWriterAttribute.Href, SPWeb.ThemeCssUrl);
-                            HtmlBlock.WriteFullTag(HtmlTextWriterTag.Link, 0, hw);
-#endif
-
-                            // create a link to ALWP's "Styles.css"
-                            hw.AddAttribute(HtmlTextWriterAttribute.Rel, "stylesheet");
-                            hw.AddAttribute(HtmlTextWriterAttribute.Type, "text/css");
-                            hw.AddAttribute(HtmlTextWriterAttribute.Href, "Include/Styles.css");
-                            HtmlBlock.WriteFullTag(HtmlTextWriterTag.Link, 0, hw);
-                        }
-
-                        // render the "<body>" element and its contents
-                        hw.AddAttribute(HtmlTextWriterAttribute.Style, "width: 100%; overflow-y: auto; overflow-x: auto;");
-
-                        using (new HtmlBlock(HtmlTextWriterTag.Body, 0, hw))
-                        {
-                            Microsoft.SharePointLearningKit.WebParts.AssignmentListWebPart.DumpCultures(hw);
-                            // render the outer table -- this contains only one row and one column, which
-                            // in turn contains the entire query results table
-                            hw.AddAttribute(HtmlTextWriterAttribute.Cellspacing, "0");
-                            hw.AddAttribute(HtmlTextWriterAttribute.Cellpadding, "0");
-                            hw.AddAttribute(HtmlTextWriterAttribute.Style, "width:100%;");
-                            hw.AddAttribute(HtmlTextWriterAttribute.Border, "0");
-
-                            RenderForm(hw);
-                            RenderSortFunction(hw);
-
-                            using (new HtmlBlock(HtmlTextWriterTag.Table, 0, hw))
-                            {
-                                // render the single row and column of the outer table
-                                using (new HtmlBlock(HtmlTextWriterTag.Tr, 0, hw))
-                                {
-                                    using (new HtmlBlock(HtmlTextWriterTag.Td, 0, hw))
-                                    {
-                                        hw.WriteLine();
-
-                                        try
-                                        {
-                                            // set <queryDef> to the QueryDefinition named <queryName>
-<<<<<<< HEAD
-                                            QueryDefinition queryDef = null;
-                                            if (Query != null)
-                                            {
-                                                queryDef = SlkStore.Settings.FindQueryDefinition(Query);
-                                            }
-=======
-                                            QueryDefinition queryDef = SlkStore.Settings.FindQueryDefinition(Query);
->>>>>>> 7632e463
-
-                                            if (queryDef == null)
-                                            {
-                                                throw new SafeToDisplayException (PageCulture.Resources.AlwpQuerySetNotFound, Query);
-                                            }
-
-
-                                            List<RenderedCell[]> renderedRows = PerformQuery(queryDef);
-
-                                            //Set the QueryCount 
-                                            queryCount = renderedRows.Count.ToString(CultureInfo.InvariantCulture);
-                                            //Renders the Result
-                                            RenderQueryResults(queryDef, renderedRows, hw);
-                                        }
-                                        catch (Exception ex)
-                                        {
-                                            queryCount = PageCulture.Resources.AlwpQueryResultError;
-                                            SlkError slkError;
-                                            //Handles SqlException separate to capture the deadlock 
-                                            //and treat it differently
-                                            SqlException sqlEx = ex as SqlException;
-                                            if (sqlEx != null)
-                                            {
-                                                slkError = WebParts.ErrorBanner.WriteException(SlkStore, sqlEx);
-                                            }
-                                            else
-                                            {
-                                                slkError = SlkError.WriteException(SlkStore, ex);
-                                            }
-
-                                            WebParts.ErrorBanner.RenderErrorItems(hw, slkError);
-                                        }
-                                        finally
-                                        {
-                                            //Renders the JavaScript to set the Query Count.
-                                            RenderQueryCount(queryCount);
-                                        }
-                                    }
-                                }
-                            }
-                        }
-                    }
-                }
-            }
-            catch (Exception ex)
-            {
-                Response.Write(ex.ToString());
-            }
-        }
-        #endregion
-
-        #region PerformQuery
-        /// <summary>
-        /// Performs the Query Execution.
-        /// </summary>
-        /// <param name="queryDef">QueryDefinition</param>
-        /// <returns>Query Resutl to Render</returns>
-        private List<RenderedCell[]> PerformQuery(QueryDefinition queryDef)
-        {
-
-            // create a job for executing the query specified by <queryDef>
-            LearningStoreJob job = SlkStore.LearningStore.CreateJob();
-
-<<<<<<< HEAD
-=======
-            Guid? spWebScopeMacro = null;
-            try
-            {
-                spWebScopeMacro = (SPWebScope == null) ? (Guid?)null : (new Guid(SPWebScope));
-            }
-            catch (FormatException)
-            {
-                throw new SafeToDisplayException (PageCulture.Resources.AlwpInvalidWebScope, SPWebScope);
-            }
-
->>>>>>> 7632e463
-            // create a query based on <queryDef>
-            LearningStoreQuery query = null;
-            int[,] columnMap; // see QueryDefinition.CreateQuery
-            try
-            {
-                query = CreateStandardQuery(queryDef, false, out columnMap);
-            }
-            catch (SlkSettingsException ex)
-            {
-                throw new SafeToDisplayException(ex.Message);
-            }
-
-            // add the query to the job
-            job.PerformQuery(query);
-
-            // execute the job
-            DataTable queryResults = job.Execute<DataTable>();
-
-            // render the query results into <renderedRows>
-            List<RenderedCell[]> renderedRows = new List<RenderedCell[]>(queryResults.Rows.Count);
-            foreach (DataRow dataRow in queryResults.Rows)
-            {
-                RenderedCell[] renderedCells = queryDef.RenderQueryRowCells(dataRow, columnMap, ResolveSPWebName, SPWeb.RegionalSettings.TimeZone);
-                renderedRows.Add(renderedCells);
-            }
-
-            return renderedRows;
-        }
-
-        #endregion
-
-        #region GetSortIndex
-        /// <summary>
-        /// If the "Sort" query parameter specifies a sort, set <c>sortColumnIndex</c> to the zero-based
-        /// column index to sort on, and <c>sortAscending</c> to true for an ascending sort or false for
-        /// a descending sort; otherwise, set <c>sortColumnIndex</c> to -1.
-        /// </summary>
-        /// <param name="sortColumnIndex">The zero-based column index that the query results are
-        ///     currently sorted on, or -1 if the results are not sorted.</param>
-        /// <returns><c>true</c> if the query results are currently sorted in an
-        ///          an ascending order, false for an descending-order sort.  
-        ///          Irrelevant if    <paramref name="sortColumnIndex"/> is -1.</returns>
-        private bool GetSortIndex(out int sortColumnIndex)
-        {
-
-            bool sortAscending;
-
-            if (string.IsNullOrEmpty(Sort) == false)
-            {
-                try
-                {
-                    sortColumnIndex = int.Parse(Sort, CultureInfo.InvariantCulture);
-                }
-                catch (FormatException)
-                {
-<<<<<<< HEAD
-=======
-                    // Invalid Sort value
->>>>>>> 7632e463
-                    sortColumnIndex = -1;
-                    return true;
-                }
-
-                if (sortColumnIndex < 0)
-                {
-                    sortAscending = false;
-                    sortColumnIndex = -sortColumnIndex;
-                }
-                else
-                {
-                    sortAscending = true;
-                }
-
-                sortColumnIndex--;
-            }
-            else
-            {
-                sortColumnIndex = -1;
-                sortAscending = false;
-            }
-
-            return sortAscending;
-        }
-
-        #endregion
-
-        #region ResolveSPWebName
-        /// <summary>
-        /// Resolves an SPWeb GUID and an SPSite GUID into an SPWeb name.
-        /// </summary>
-        ///
-        /// <param name="spWebGuid">The GUID of the SPWeb.</param>
-        ///
-        /// <param name="spSiteGuid">The GUID of the SPSite containing the SPWeb.</param>
-        ///
-        /// <param name="spWebName">Where to store the name of the SPWeb, or <c>null</c> if the
-        ///     SPWeb cannot be found.</param>
-        ///
-        /// <param name="spWebUrl">Where to store the URL of the SPWeb, or <c>null</c> if the SPWeb
-        ///     cannot be found.</param>
-        ///
-        [System.Diagnostics.CodeAnalysis.SuppressMessage("Microsoft.Design", "CA1021:AvoidOutParameters", MessageId = "3#"), System.Diagnostics.CodeAnalysis.SuppressMessage("Microsoft.Design", "CA1021:AvoidOutParameters", MessageId = "2#")]
-        protected void ResolveSPWebName(Guid spWebGuid, Guid spSiteGuid, out string spWebName, out string spWebUrl)
-        {
-            //Restore previously assigned value 
-            bool previousValue = SPSecurity.CatchAccessDeniedException;
-
-            // To check the user permission to access this site.
-            SPSecurity.CatchAccessDeniedException = false;
-
-            // if <m_spWebNameMap> wasn't initialized, initialize it now
-            if (m_spWebNameMap == null)
-            {
-                m_spWebNameMap = new Dictionary<Guid, WebNameAndUrl>(100);
-            }
-
-            WebNameAndUrl webNameAndUrl;
-
-            // if the web name is in the dictionary, return it
-            if (m_spWebNameMap.TryGetValue(spWebGuid, out webNameAndUrl))
-            {
-                spWebName = webNameAndUrl.Name;
-                spWebUrl = webNameAndUrl.Url;
-                return;
-            }
-
-            try
-            {
-                using(SPSite spSite = new SPSite(spSiteGuid,SPContext.Current.Site.Zone))
-                {
-                    using(SPWeb spWeb = spSite.OpenWeb(spWebGuid))
-                    {
-                        spWebName = spWeb.Title;
-                        spWebUrl = spWeb.Url;
-                    }
-                }
-            }
-            catch (SqlException)
-            {
-                //The database the site is in is not accessible
-                //Add the site to unknown site collection
-                m_unknownSiteCount++; //increment the Site Count by 1;
-                spWebName = PageCulture.Format(PageCulture.Resources.AlwpUnknownSite, m_unknownSiteCount);
-                spWebUrl = null;
-            }
-            catch (FileNotFoundException)
-            {
-                //The Site  does not exist : SPWeb not available. 
-                //Add the site to unknown site collection
-                m_unknownSiteCount++; //increment the Site Count by 1;
-                spWebName = PageCulture.Format(PageCulture.Resources.AlwpUnknownSite, m_unknownSiteCount);
-                spWebUrl = null;
-            }
-            catch (UnauthorizedAccessException)
-            {
-                // the user doesn't have permission to access this site.
-                //Set the SPWeb Title as Unknown Site #
-                m_unknownSiteCount++; //increment the Site Count by 1;
-                spWebName = PageCulture.Format(PageCulture.Resources.AlwpUnknownSite, m_unknownSiteCount);
-                spWebUrl = null;
-            }
-            finally
-            {
-                //assign back previously assigned value
-                SPSecurity.CatchAccessDeniedException = previousValue;
-            }
-
-            // update the collection
-            webNameAndUrl = new WebNameAndUrl();
-            webNameAndUrl.Name = spWebName;
-            webNameAndUrl.Url = spWebUrl;
-            m_spWebNameMap[spWebGuid] = webNameAndUrl;
-        }
-        #endregion
-
-        #region RenderQueryResults
-        /// <summary>
-        /// Renders the entire query results in the inner table.
-        /// </summary>
-        /// <param name="queryDef">The definition of the query that was executed.</param> 
-        /// <param name="renderedRows">Rendered query results.</param>
-        /// <param name="hw">The <c>HtmlTextWriter</c> to write to.</param>
-        ///
-        void RenderQueryResults(QueryDefinition queryDef,
-                                List<RenderedCell[]> renderedRows,
-                                HtmlTextWriter hw)
-        {
-            // get the column definitions
-            IList<ColumnDefinition> columnDefs = queryDef.Columns;
-
-            //Get the column index to sort on and sort order
-            int sortColumnIndex;
-            bool sortAscending = GetSortIndex(out sortColumnIndex);
-
-            // sort <renderedRows> if so specified
-            if ((sortColumnIndex >= 0) && (sortColumnIndex < queryDef.Columns.Count))
-                queryDef.SortRenderedRows(renderedRows, sortColumnIndex, sortAscending);
-
-            // render the "<table>" element and its contents 
-            hw.AddAttribute(HtmlTextWriterAttribute.Class, "ms-summarystandardbody");
-            // skipped: id=TABLE1 dir=None
-            hw.AddAttribute(HtmlTextWriterAttribute.Cellspacing, "0");
-            hw.AddAttribute(HtmlTextWriterAttribute.Cellpadding, "1");
-            hw.AddAttribute(HtmlTextWriterAttribute.Style, "width:100%;");
-            hw.AddAttribute(HtmlTextWriterAttribute.Border, "0");
-            using (new HtmlBlock(HtmlTextWriterTag.Table, 1, hw))
-            {
-                // render the header row 
-                hw.AddAttribute(HtmlTextWriterAttribute.Class, "ms-viewheadertr");
-                hw.AddAttribute(HtmlTextWriterAttribute.Valign, "top");
-                using (new HtmlBlock(HtmlTextWriterTag.Tr, 0, hw))
-                {
-                    // render the column headers
-                    int columnIndex = 0;
-                    foreach (ColumnDefinition columnDef in columnDefs)
-                    {
-                        bool? ascendingSort;
-                        if (sortColumnIndex == columnIndex)
-                            ascendingSort = sortAscending;
-                        else
-                            ascendingSort = null;
-                        RenderColumnHeader(columnDef, columnIndex, ascendingSort, hw);
-
-                        columnIndex++;
-                    }
-                }
-
-                //If No Items Found
-                if (renderedRows.Count == 0)
-                {
-                    using (new HtmlBlock(HtmlTextWriterTag.Tr, 1, hw))
-                    {
-                        hw.AddAttribute(HtmlTextWriterAttribute.Colspan,
-                                        columnDefs.Count.ToString(CultureInfo.InvariantCulture));
-                        using (new HtmlBlock(HtmlTextWriterTag.Td, 1, hw))
-                        {
-                            SlkError slkError
-                                = new SlkError(ErrorType.Info,
-                                                Constants.Space +
-                                                Constants.Space +
-                                                PageCulture.Resources.AlwpNoItemFound);
-                            WebParts.ErrorBanner.RenderErrorItems(hw, slkError);
-                        }
-                    }
-                }
-                else
-                {
-                    // render the rows
-                    int rowIndex = 0;
-                    foreach (RenderedCell[] renderedRow in renderedRows)
-                    {
-                        // render the "<tr>"; note that every other row is shaded ("ms-alternating")
-                        hw.AddAttribute(HtmlTextWriterAttribute.Class,
-                            (((rowIndex & 1) == 0) ? "ms-alternating" : ""));
-                        using (new HtmlBlock(HtmlTextWriterTag.Tr, 1, hw))
-                        {
-                            // set <webNameRenderedCell> to any cell in the row which is of type
-                            // WebNameRenderedCell, i.e. which refers to a SharePoint Web site,
-                            // or null if none
-                            WebNameRenderedCell webNameRenderedCell = null;
-                            Guid learnerAssignmentGUID = Guid.Empty;
-                            foreach (RenderedCell renderedCell in renderedRow)
-                            {
-                                if (webNameRenderedCell == null)
-                                {
-                                    webNameRenderedCell = renderedCell as WebNameRenderedCell;
-                                }
-
-                                if (learnerAssignmentGUID == Guid.Empty)
-                                {
-                                    if (renderedCell.Id != null)
-                                    {
-                                        if (renderedCell.Id.ItemTypeName == Schema.LearnerAssignmentItem.ItemTypeName)
-                                        {
-                                            learnerAssignmentGUID = SlkStore.GetLearnerAssignmentGuidId(renderedCell.Id);
-                                        }
-                                    }
-                                }
-
-                                if (webNameRenderedCell != null && learnerAssignmentGUID != Guid.Empty)
-                                {
-                                    break;
-                                }
-                            }
-
-                            // render the cells in this row
-                            int columnIndex = 0;
-                            foreach (RenderedCell renderedCell in renderedRow)
-                            {
-                                ColumnDefinition columnDef = columnDefs[columnIndex];
-                                hw.AddAttribute(HtmlTextWriterAttribute.Class, "ms-vb2");
-                                if (!columnDef.Wrap)
-                                {
-                                    hw.AddAttribute(HtmlTextWriterAttribute.Nowrap, "true");
-                                }
-                                using (new HtmlBlock(HtmlTextWriterTag.Td, 1, hw))
-                                {
-                                    if (columnDef.Title.Equals(PageCulture.Resources.AlwpFileSubmissionColumnTitle))
-                                    {
-                                        RenderFileSubmissionCell(renderedCell, webNameRenderedCell, learnerAssignmentGUID, hw);
-                                    }
-                                    else    
-                                    {
-                                        RenderColumnCell(renderedCell, webNameRenderedCell, hw, SlkStore);
-                                    }
-                                }
-
-                                columnIndex++;
-                            }
-                        }
-                        rowIndex++;
-                    }
-                }
-
-
-            }
-        }
-        #endregion
-
-        #region RenderColumnHeader
-        /// <summary>
-        /// Renders a column header, i.e. the label at the top of a column in the query results.
-        /// </summary>
-        ///
-        /// <param name="columnDef">The <c>ColumnDefinition</c> of the column being rendered.</param>
-        /// 
-        /// <param name="columnIndex">The zero-based index of this column.</param>
-        /// 
-        /// <param name="ascendingSort"><c>true</c> if this column is currently being sorted on in an
-        ///     ascending order; <c>false</c> if this column is currently being sorted on in a
-        ///     descending order; <c>null</c> if this column is not being sorted on.</param>
-        ///
-        /// <param name="hw">The <c>HtmlTextWriter</c> to write to.</param>
-        ///
-        private void RenderColumnHeader(ColumnDefinition columnDef, int columnIndex, bool? ascendingSort,
-        HtmlTextWriter hw)
-        {
-            // render the "<th>" element for this column header
-            hw.AddAttribute(HtmlTextWriterAttribute.Class, "ms-vh2");
-            hw.AddAttribute(HtmlTextWriterAttribute.Nowrap, "true");
-            hw.AddAttribute(HtmlTextWriterAttribute.Style, "border-left: none; padding-left: 6px;");
-            using (new HtmlBlock(HtmlTextWriterTag.Th, 1, hw))
-            {
-                // render the "<div>" element containing the column header
-                hw.WriteLine();
-                hw.AddAttribute(HtmlTextWriterAttribute.Style,
-                    "position: relative; left: 0px; top: 0px; width: 100%;");
-                using (new HtmlBlock(HtmlTextWriterTag.Div, 1, hw))
-                {
-                    // render the "<table>" element containing the column header
-                    hw.AddAttribute(HtmlTextWriterAttribute.Class, "ms-unselectedtitle");
-                    hw.AddAttribute(HtmlTextWriterAttribute.Style, "width: 100%;height: 100%;");
-                    hw.AddAttribute(HtmlTextWriterAttribute.Cellspacing, "0");
-                    using (new HtmlBlock(HtmlTextWriterTag.Table, 0, hw))
-                    {
-                        using (new HtmlBlock(HtmlTextWriterTag.Tr, 0, hw))
-                        {
-                            hw.AddAttribute(HtmlTextWriterAttribute.Class, "ms-vb");
-                            hw.AddAttribute(HtmlTextWriterAttribute.Nowrap, "true");
-                            hw.AddAttribute(HtmlTextWriterAttribute.Style, "width:100%;");
-                            using (new HtmlBlock(HtmlTextWriterTag.Td, 0, hw))
-                            {
-                                // write the "<a>" element which, when clicked, causes the query list
-                                // to be re-sorted as follows: if the clicked-on column header is the
-                                // one currently sorted on, then the sort is reversed, otherwise the
-                                // results are sorted in ascending order on the clicked-on column
-                                int newSort;
-                                if (ascendingSort != null)
-                                {
-                                    if (ascendingSort.Value)
-                                        newSort = -(columnIndex + 1); // switch to descending sort
-                                    else
-                                        newSort = columnIndex + 1; // switch to ascending sort
-                                }
-                                else
-                                    newSort = columnIndex + 1;
-                                hw.AddAttribute(HtmlTextWriterAttribute.Title, PageCulture.Format(PageCulture.Resources.QueryResultsSortBy, columnDef.Title));
-                                hw.AddAttribute(HtmlTextWriterAttribute.Href,
-                                    GetAdjustedQueryString(QueryStringKeys.Sort, newSort.ToString(CultureInfo.InvariantCulture)));
-                                hw.AddAttribute(HtmlTextWriterAttribute.Style, "color:Gray;");
-                                hw.AddAttribute("onclick", string.Format(CultureInfo.InvariantCulture, "sort({0}); return false;", newSort));
-                                using (new HtmlBlock(HtmlTextWriterTag.A, 0, hw))
-                                {
-                                    // write the column title
-                                    hw.WriteEncodedText(columnDef.Title);
-
-                                    // write the sort ascending/descending icon, if we're currently
-                                    // sorting on this column
-                                    if (ascendingSort != null)
-                                    {
-                                        hw.AddAttribute(HtmlTextWriterAttribute.Src,
-                                            (ascendingSort.Value ? "/_layouts/images/sort.gif"
-                                                : "/_layouts/images/rsort.gif"));
-                                        hw.AddAttribute(HtmlTextWriterAttribute.Alt, "Sort Ascending");
-                                        hw.AddAttribute(HtmlTextWriterAttribute.Border, "0");
-                                        HtmlBlock.WriteFullTag(HtmlTextWriterTag.Img, 0, hw);
-                                    }
-                                }
-                            }
-                        }
-                    }
-                }
-            }
-        }
-        #endregion
-
-        private void RenderSortFunction(TextWriter writer)
-        {
-            string function = @"function sort(col)
-            {
-                var sortInput = document.getElementById('alwpSort');
-                sortInput.value = col;
-                var formInput = document.getElementById('resultsForm');
-                formInput.submit();
-
-                if(queryFrame != undefined)
-                {
-                    if (queryFrame.SetSort != undefined)
-                    {
-                        queryFrame.SetSort(col);
-                    }
-                }
-            }
-            ";
-            writer.WriteLine("<script  type=\"text/javascript\">");
-            writer.WriteLine(function);
-            writer.WriteLine("</script>");
-        }
-
-        private void RenderForm(TextWriter writer)
-        {
-            writer.Write("<form id=\"resultsForm\" method=\"POST\" >");
-            AddInputLine(writer, QueryStringKeys.QuerySet);
-
-            writer.Write("<input id=\"alwp{0}\" name=\"{0}\" type=\"hidden\" value=\"{1}\"/>", QueryStringKeys.Query, HttpUtility.HtmlEncode(Query));
-
-            // RawSourceUrl is already sanitized in SlkAppBasePage.
-            writer.Write("<input id=\"alwp{0}\" name=\"{0}\" type=\"hidden\" value=\"{1}\"/>", QueryStringKeys.Source, RawSourceUrl);
-            AddInputLine(writer, QueryStringKeys.SPWebScope);
-
-            // FrameId sanitized in QueryBasePage
-            writer.Write("<input id=\"alwp{0}\" name=\"{0}\" type=\"hidden\" value=\"{1}\"/>", QueryStringKeys.FrameId, FrameId);
-
-            // Sort is an int and so doesn't need encoding
-            writer.Write("<input id=\"alwp{0}\" name=\"{0}\" type=\"hidden\" value=\"{1}\"/>", QueryStringKeys.Sort, Sort);
-            AddInputLine(writer, QueryStringKeys.ForObserver, QueryStringKeys.SPWebScope);
-
-            writer.Write("</form>");
-        }
-
-        private void AddInputLine(TextWriter writer, string key)
-        {
-            AddInputLine(writer, key, key);
-        }
-
-        private void AddInputLine(TextWriter writer, string idKey, string requestKey)
-        {
-            writer.Write("<input id=\"alwp{0}\" name=\"{0}\" type=\"hidden\" value=\"{1}\"/>", idKey, HttpUtility.HtmlEncode(Request[requestKey]));
-        }
-
-        #region RenderFileSubmissionCell
-
-        /// <summary>
-        /// Renders the File Submission column cell
-        /// </summary>
-        /// <param name="renderedCell">The value to render, from the query results.</param>
-        /// <param name="webNameRenderedCell"></param>
-        /// <param name="learnerAssignmentGUID">The GUID of the current assignment</param>
-        /// <param name="hw">The HtmlTextWriter to write to.</param>
-        void RenderFileSubmissionCell(RenderedCell renderedCell, WebNameRenderedCell webNameRenderedCell, Guid learnerAssignmentGUID, HtmlTextWriter hw)
-        {
-            // This is a bit of a hack since the query returns an unlocalized string. Next time the schema is changed would be best
-            // to change to return integer values representing these. No point making a sql change just for this though.
-            if (renderedCell.ToString() == "Submit File(s)")
-            {
-                string baseUrl = "{0}{1}FilesUploadPage.aspx?LearnerAssignmentId={2}&Source={3}";
-                // Creating a format string from a format string
-                baseUrl = string.Format(CultureInfo.InvariantCulture, baseUrl, "{0}", Constants.SlkUrlPath, "{1}", RawSourceUrl);
-                RenderFileSubmissionCellAsSubmitLink(baseUrl, webNameRenderedCell.SPWebUrl, learnerAssignmentGUID,
-                                                        PageCulture.Format(PageCulture.Resources.AlwpFileSubmissionSubmitText), hw);
-            }
-            else if (renderedCell.ToString() == "Submitted LINK")
-            {
-                RenderFileSubmissionCellAsSubmittedLink(
-                    "{0}" + Constants.SlkUrlPath + "SubmittedFiles.aspx?LearnerAssignmentId={1}",
-                    webNameRenderedCell,
-                    learnerAssignmentGUID,
-                    PageCulture.Format(PageCulture.Resources.LearnerAssignmentStatusCompleted),
-                    hw);
-            }
-            else if (renderedCell.ToString() == "Submitted")
-            {
-                hw.WriteEncodedText(PageCulture.Format(PageCulture.Resources.LearnerAssignmentStatusCompleted));
-            }
-            else if (renderedCell.ToString() == "Not Available")
-            {
-                hw.WriteEncodedText(PageCulture.Format(PageCulture.Resources.GradingFileSubmissionNA));
-            }
-            else
-            {
-                hw.WriteEncodedText(renderedCell.ToString());
-            }
-        }
-
-        #endregion
-
-        #region RenderFileSubmissionCellAsSubmittedLink
-
-        /// <summary>
-        /// Renders The File Submission column cell as "Submitted" link
-        /// </summary>
-        /// <param name="fileURL">The URL of the file to be redirected to when the cell link is clicked</param>
-        /// <param name="webNameRenderedCell"></param>
-        /// <param name="learnerAssignmentGUID">The GUID of the current assignment</param>
-        /// <param name="renderedCellValue">The text to be displayed in the cell</param>
-        /// <param name="hw">The HtmlTextWriter to write to.</param>
-        void RenderFileSubmissionCellAsSubmittedLink(string fileURL, WebNameRenderedCell webNameRenderedCell, Guid learnerAssignmentGUID, 
-            string renderedCellValue, HtmlTextWriter hw)
-        {
-            // Optimise to always to to submitted files. The check involves
-            // 1.   Loading the assignment properties which required opening the web.
-            // 2.   Loading all the submitted files via drop box manager which required opening the web.
-            // 3.   Then if there's only 1 of them, having a link direct to that.
-            // That's a lot of work just to create a link.
-            string url = string.Empty;
-            //string url = CheckSubmittedFilesNumber(learnerAssignmentGUID);
-
-            if (url.Equals(string.Empty))
-            {
-                StringBuilder pageURL = new StringBuilder();
-                pageURL.AppendFormat(fileURL, webNameRenderedCell.SPWebUrl, learnerAssignmentGUID.ToString());
-
-                url = pageURL.ToString();
-            }
-
-            StringBuilder anchorOnClick = new StringBuilder();
-            anchorOnClick.AppendFormat("{0}{1}{2}", "window.open('", url, 
-                                "','popupwindow','width=400,height=300,scrollbars,resizable');return false; ");
-
-            hw.AddAttribute(HtmlTextWriterAttribute.Onclick, anchorOnClick.ToString());
-            hw.AddAttribute(HtmlTextWriterAttribute.Href, url);
-
-            using (new HtmlBlock(HtmlTextWriterTag.A, 0, hw))
-            {
-                hw.WriteEncodedText(renderedCellValue);
-            }
-        }
-
-        #endregion
-
-        #region RenderFileSubmissionCellAsSubmitLink
-
-        /// <summary>
-        /// Renders The File Submission column cell as "Submit File(s)" link
-        /// </summary>
-        /// <param name="fileURL">The URL of the file to be redirected to when the cell link is clicked</param>
-        /// <param name="webUrl">The web url</param>
-        /// <param name="learnerAssignmentGUID">The GUID of the current assignment</param>
-        /// <param name="renderedCellValue">The text to be displayed in the cell</param>
-        /// <param name="hw">The HtmlTextWriter to write to.</param>
-        void RenderFileSubmissionCellAsSubmitLink(string fileURL, string webUrl, Guid learnerAssignmentGUID, string renderedCellValue, HtmlTextWriter hw)
-        {
-
-            StringBuilder url = new StringBuilder();
-            url.AppendFormat(fileURL, webUrl, learnerAssignmentGUID.ToString());
-
-            hw.AddAttribute(HtmlTextWriterAttribute.Target, "_top");
-            hw.AddAttribute(HtmlTextWriterAttribute.Href, url.ToString());
-
-            using (new HtmlBlock(HtmlTextWriterTag.A, 0, hw))
-            {
-                hw.WriteEncodedText(renderedCellValue);
-            }
-        }
-
-        #endregion
-
-        #region RenderColumnCell
-        /// <summary>
-        /// Renders a column cell, i.e. one column of one row in the query results.
-        /// </summary>
-        /// <param name="renderedCell">The value to render, from the query results.</param>
-        /// <param name="webNameRenderedCell">If the row containing this cell also contains a cell
-        ///     of type <c>WebNameRenderedCell</c>, i.e. a cell referring to a SharePoint Web site,
-        ///     this parameter refers to that cell.  Otherwise, this parameter is <c>null</c>.
-        ///     </param>
-        /// <param name="hw">The <c>HtmlTextWriter</c> to write to.</param>
-        /// <param name="slkStore">The SlkStore to use to get assignment information from.</param>
-        void RenderColumnCell(RenderedCell renderedCell, WebNameRenderedCell webNameRenderedCell, HtmlTextWriter hw, SlkStore slkStore)
-        {
-            // render the cell contents inside a "<span>" (not sure why SharePoint uses a "<span>"
-            // here, but I'm copying what they do)
-            if (renderedCell.ToolTip != null)
-                hw.AddAttribute(HtmlTextWriterAttribute.Title, renderedCell.ToolTip);
-            using (new HtmlBlock(HtmlTextWriterTag.Span, 0, hw))
-            {
-                if (webNameRenderedCell == renderedCell && webNameRenderedCell.RenderAsLink)
-                {
-                    RenderCellWithLink(webNameRenderedCell, hw, renderedCell.ToString(), "#", "_parent");
-                }
-                else if (renderedCell.Id != null)
-                {
-                    if (renderedCell.Id.ItemTypeName == Schema.AssignmentItem.ItemTypeName)
-                    {
-                        // render a link to the Instructor Assignment Properties page
-                        string url = "Grading.aspx?AssignmentId={0}";
-                        RenderCellWithLink(webNameRenderedCell, hw, renderedCell.ToString(), url, "_parent", renderedCell.Id.GetKey().ToString(CultureInfo.InvariantCulture));
-                    }
-                    else if (renderedCell.Id.ItemTypeName == Schema.LearnerAssignmentItem.ItemTypeName)
-                    {
-                        Guid learnerAssignmentGuidId = slkStore.GetLearnerAssignmentGuidId(renderedCell.Id);
-                        if (IsObserver)
-                        {
-                            // Display this cell as an url and clicking this url will launch frameset in StudentReview mode
-                            string url = "Frameset/Frameset.aspx?SlkView=StudentReview&{0}={1}";
-                            RenderCellWithLink(webNameRenderedCell, hw, renderedCell.ToString(), url, "_blank", FramesetQueryParameter.LearnerAssignmentId, learnerAssignmentGuidId.ToString());
-                        }
-                        else
-                        {
-                            // render a link to the Learner Assignment Properties page
-                            string url = "Lobby.aspx?{0}={1}&{2}={3}";
-                            RenderCellWithLink(webNameRenderedCell, hw, renderedCell.ToString(), url, "_parent", 
-                                    FramesetQueryParameter.LearnerAssignmentId, learnerAssignmentGuidId.ToString(), QueryStringKeys.Source, RawSourceUrl);
-                        }
-                    }
-                    else
-                    {
-                        hw.WriteEncodedText(renderedCell.ToString());
-                    }
-                }
-                else
-                {
-                    hw.WriteEncodedText(renderedCell.ToString());
-                }
-            }
-        }
-        #endregion
-
-        private void RenderCellWithLink(WebNameRenderedCell webNameRenderedCell, HtmlTextWriter writer, string text, string url, string target, params string[] urlArguments)
-        {
-            if ((webNameRenderedCell != null) && (webNameRenderedCell.SPWebUrl != null))
-            {
-                if (url == "#")
-                {
-                    url = webNameRenderedCell.SPWebUrl;
-                }
-                else
-                {
-                    url = webNameRenderedCell.SPWebUrl + Constants.SlkUrlPath + url;
-                }
-            }
-
-            writer.AddAttribute(HtmlTextWriterAttribute.Target, target);
-            writer.AddAttribute(HtmlTextWriterAttribute.Href, String.Format(CultureInfo.InvariantCulture, url, urlArguments));
-            using (new HtmlBlock(HtmlTextWriterTag.A, 0, writer))
-            {
-                writer.WriteEncodedText(text);
-            }
-        }
-
-        #region RenderQueryCount
-        /// <summary>
-        /// Renders the Javascript that has function to set the query result counts.
-        /// Gets the Query Count from results Collections and sets the count and 
-        /// invokes the QuerySummary Frame to Set the Count
-        /// </summary>
-        private void RenderQueryCount(string queryCount)
-        {
-            // render the HTML for the page
-            using (HtmlTextWriter hw = new HtmlTextWriter(Response.Output, "  "))
-            {
-                // render the "<html>" element and its contents
-                using (new HtmlBlock(HtmlTextWriterTag.Html, 0, hw))
-                {
-                    // write script code that contains the query result counts
-                    using (new HtmlBlock(HtmlTextWriterTag.Script, 0, hw))
-                    {   
-                        hw.WriteLine(@"
-                        var queryFrameName = window.frameElement.name + ""_AlwpQuerySummary"";
-                        var queryFrame = parent.frames[queryFrameName];");
-                        hw.WriteLine(@"
-                        if(queryFrame != undefined)
-                        {
-                            if (queryFrame.SetQueryCount != undefined)
-                            {");
-                        hw.WriteLine(@"
-                             " + String.Format(CultureInfo.InvariantCulture, "queryFrame.SetQueryCount(\"{0}\",\"{1}\");", HttpUtility.HtmlEncode(Query), queryCount));
-                        hw.WriteLine(@"
-                            }
-                        }");                             
-
-                    }
-                }
-            }
-
-        }
-        #endregion
-
-        #region CheckSubmittedFilesNumber
-
-        /// <summary>
-        /// Checks the number of the assignment submitted files. 
-        /// </summary>
-        /// <param name="learnerAssignmentGUID">The assignment GUID</param>
-        /// <returns> If one assignment submitted, returns its URL.
-        /// If more than one, returns an empty string.</returns>
-        private string CheckSubmittedFilesNumber(Guid learnerAssignmentGUID)
-        {
-            AssignmentProperties properties = SlkStore.LoadAssignmentPropertiesForLearner(learnerAssignmentGUID, SlkRole.Learner);
-            return PerformFilesNumberChecking(properties);
-        }
-
-        #endregion
-
-        #region PerformFilesNumberChecking
-
-        /// <summary>
-        /// Checks the number of the assignment submitted files. 
-        /// </summary>
-        /// <param name="assignmentProperties">The AssignmentProperties</param>
-        /// <returns> If one assignment submitted, returns its URL.
-        /// If more than one, returns an empty string.</returns>
-        private string PerformFilesNumberChecking(AssignmentProperties assignmentProperties)
-        {
-            DropBoxManager dropBox = new DropBoxManager(assignmentProperties);
-            AssignmentFile[] assignmentFiles = dropBox.LastSubmittedFiles(assignmentProperties.Results[0].User.SPUser, false);
-
-            if (assignmentFiles.Length != 1)
-            {
-                return string.Empty;
-            }
-            else
-            {
-                return assignmentFiles[0].Url;
-            }
-        }
-        #endregion
-
-
-        #region ApplyObserverReadAccessPermissions
-
-        /// <summary>
-        /// Gives the observer read access on the assignment folder and the sub folder of his child.
-        /// </summary>
-        /// <param name="assignmentSubFolder">The assignment subfolder</param>
-        private void ApplyObserverReadAccessPermissions(SPListItem assignmentSubFolder)
-        {
-            SPListItem assignmentFolder = assignmentSubFolder.Folder.ParentFolder.Item;
-            SPWeb web = assignmentSubFolder.Web;
-
-            SPRoleDefinition roleDefinition = web.RoleDefinitions["Read"];
-            SPRoleAssignment roleAssignment = new SPRoleAssignment(SPContext.Current.Web.CurrentUser);
-            roleAssignment.RoleDefinitionBindings.Add(roleDefinition);
-
-            web.AllowUnsafeUpdates = true;
-
-            assignmentFolder.RoleAssignments.Add(roleAssignment);
-            assignmentFolder.Update();
-
-            assignmentSubFolder.RoleAssignments.Add(roleAssignment);
-            assignmentSubFolder.Update();
-
-            web.AllowUnsafeUpdates = false;
-        }
-
-        #endregion
-
-        #endregion
-    }
-
-    /// <summary>
-    /// Contains the name and URL of a SharePoint SPWeb.
-    /// </summary>
-    internal class WebNameAndUrl
-    {
-        /// <summary>
-        /// The name of an SPWeb.
-        /// </summary>
-        public string Name;
-
-        /// <summary>
-        /// The URL of an SPWeb.
-        /// </summary>
-        public string Url;
-    }
-}
+/* Copyright (c) Microsoft Corporation. All rights reserved. */
+
+// QueryResults.aspx.cs
+//
+// Renders the contents of the results frame (right pane) of ALWP.
+//
+
+
+using System;
+using System.Collections.Generic;
+using System.Data;
+using System.Data.SqlClient;
+using System.Globalization;
+using System.IO;
+using System.Web;
+using System.Web.UI;
+using Microsoft.LearningComponents.Frameset;
+using Microsoft.LearningComponents.Storage;
+using Microsoft.SharePoint;
+using Microsoft.SharePointLearningKit.WebControls;
+using Resources.Properties;
+using System.Text;
+using System.Configuration;
+
+namespace Microsoft.SharePointLearningKit.ApplicationPages
+{
+    /// <summary>The assignment list web part query results page.</summary>
+    [System.Diagnostics.CodeAnalysis.SuppressMessage("Microsoft.Naming", "CA1704:IdentifiersShouldBeSpelledCorrectly", MessageId = "Alwp")]
+    public partial class AlwpQueryResults : QueryBasePage
+    {
+        #region Private Variables
+        string queryName;
+        /// <summary>
+        /// SPWeb GUID-to-name mappings.
+        /// </summary>
+        Dictionary<Guid, WebNameAndUrl> m_spWebNameMap;
+        /// <summary>
+        /// Holds the Sort
+        /// </summary>
+        string m_sort;
+        /// <summary>
+        /// Holds the Unknown Site Count  This is the number of SPWeb sites for which
+        /// we cannot determine the site name.
+        /// </summary>
+        int m_unknownSiteCount;
+
+        #endregion
+
+        #region Public Properties
+        /// <summary>
+        /// Gets the name of the SLK query to execute.
+        /// Throws Exception if empty or null.
+        /// </summary>
+        private string Query
+        {
+            get
+            {
+                if (queryName == null)
+                {
+                    queryName = Request[QueryStringKeys.Query];
+                }
+                return queryName;
+            }
+        }
+
+        /// <summary>
+        /// Gets zero-based index of the column to sort on.  Returns null if it's absent.
+        /// </summary>
+        private string Sort
+        {
+            get
+            {
+                if (m_sort == null)
+                {
+                    m_sort = Request[QueryStringKeys.Sort];
+                }
+                return m_sort;
+            }
+        }
+
+        #endregion
+
+        #region Private and Protected Methods
+
+        #region Page_Load
+        private void AddCoreCss(HtmlTextWriter writer, int lcid)
+        {
+            writer.AddAttribute(HtmlTextWriterAttribute.Rel, "stylesheet");
+            writer.AddAttribute(HtmlTextWriterAttribute.Type, "text/css");
+            string cssUrl = String.Format(CultureInfo.InvariantCulture, "/_layouts/{0}/styles/core.css", lcid);
+            writer.AddAttribute(HtmlTextWriterAttribute.Href, cssUrl);
+            HtmlBlock.WriteFullTag(HtmlTextWriterTag.Link, 1, writer);
+        }
+
+        /// <summary>
+        ///  Page Load for AlwpQueryResults. 
+        /// </summary> 
+        /// <param name="sender">an object referencing the source of the event</param>
+        /// <param name="e">An EventArgs that contains the event data.</param>
+        [System.Diagnostics.CodeAnalysis.SuppressMessage("Microsoft.Design", "CA1031:DoNotCatchGeneralExceptionTypes")]
+        protected void Page_Load(object sender, EventArgs e)
+        {
+            try
+            {
+                String queryCount = String.Empty;
+                // render the HTML for the page
+                using (HtmlTextWriter hw = new HtmlTextWriter(Response.Output, "  "))
+                {
+                    // render the "<html>" element and its contents
+                    using (new HtmlBlock(HtmlTextWriterTag.Html, 0, hw))
+                    {
+                        // render the "<head>" element and its contents
+                        using (new HtmlBlock(HtmlTextWriterTag.Head, 1, hw))
+                        {
+                            // create a link to "core.css";
+                            // "/_layouts/1033/styles/core.css" except with "1033" replaced with the
+                            // current SPWeb language code
+                            // Include 1033 one as a back up
+                            AddCoreCss(hw, 1033);
+                            SlkCulture culture = new SlkCulture(SPWeb);
+                            AddCoreCss(hw, culture.Culture.LCID);
+
+#if SP2007
+                            //Adds the Theme Css Url to Enable Theming in the frame.
+                            hw.AddAttribute(HtmlTextWriterAttribute.Rel, "stylesheet");
+                            hw.AddAttribute(HtmlTextWriterAttribute.Type, "text/css");
+                            hw.AddAttribute(HtmlTextWriterAttribute.Href, SPWeb.ThemeCssUrl);
+                            HtmlBlock.WriteFullTag(HtmlTextWriterTag.Link, 0, hw);
+#endif
+
+                            // create a link to ALWP's "Styles.css"
+                            hw.AddAttribute(HtmlTextWriterAttribute.Rel, "stylesheet");
+                            hw.AddAttribute(HtmlTextWriterAttribute.Type, "text/css");
+                            hw.AddAttribute(HtmlTextWriterAttribute.Href, "Include/Styles.css");
+                            HtmlBlock.WriteFullTag(HtmlTextWriterTag.Link, 0, hw);
+                        }
+
+                        // render the "<body>" element and its contents
+                        hw.AddAttribute(HtmlTextWriterAttribute.Style, "width: 100%; overflow-y: auto; overflow-x: auto;");
+
+                        using (new HtmlBlock(HtmlTextWriterTag.Body, 0, hw))
+                        {
+                            Microsoft.SharePointLearningKit.WebParts.AssignmentListWebPart.DumpCultures(hw);
+                            // render the outer table -- this contains only one row and one column, which
+                            // in turn contains the entire query results table
+                            hw.AddAttribute(HtmlTextWriterAttribute.Cellspacing, "0");
+                            hw.AddAttribute(HtmlTextWriterAttribute.Cellpadding, "0");
+                            hw.AddAttribute(HtmlTextWriterAttribute.Style, "width:100%;");
+                            hw.AddAttribute(HtmlTextWriterAttribute.Border, "0");
+
+                            RenderForm(hw);
+                            RenderSortFunction(hw);
+
+                            using (new HtmlBlock(HtmlTextWriterTag.Table, 0, hw))
+                            {
+                                // render the single row and column of the outer table
+                                using (new HtmlBlock(HtmlTextWriterTag.Tr, 0, hw))
+                                {
+                                    using (new HtmlBlock(HtmlTextWriterTag.Td, 0, hw))
+                                    {
+                                        hw.WriteLine();
+
+                                        try
+                                        {
+                                            // set <queryDef> to the QueryDefinition named <queryName>
+                                            QueryDefinition queryDef = null;
+                                            if (Query != null)
+                                            {
+                                                queryDef = SlkStore.Settings.FindQueryDefinition(Query);
+                                            }
+
+                                            if (queryDef == null)
+                                            {
+                                                throw new SafeToDisplayException (PageCulture.Resources.AlwpQuerySetNotFound, Query);
+                                            }
+
+
+                                            List<RenderedCell[]> renderedRows = PerformQuery(queryDef);
+
+                                            //Set the QueryCount 
+                                            queryCount = renderedRows.Count.ToString(CultureInfo.InvariantCulture);
+                                            //Renders the Result
+                                            RenderQueryResults(queryDef, renderedRows, hw);
+                                        }
+                                        catch (Exception ex)
+                                        {
+                                            queryCount = PageCulture.Resources.AlwpQueryResultError;
+                                            SlkError slkError;
+                                            //Handles SqlException separate to capture the deadlock 
+                                            //and treat it differently
+                                            SqlException sqlEx = ex as SqlException;
+                                            if (sqlEx != null)
+                                            {
+                                                slkError = WebParts.ErrorBanner.WriteException(SlkStore, sqlEx);
+                                            }
+                                            else
+                                            {
+                                                slkError = SlkError.WriteException(SlkStore, ex);
+                                            }
+
+                                            WebParts.ErrorBanner.RenderErrorItems(hw, slkError);
+                                        }
+                                        finally
+                                        {
+                                            //Renders the JavaScript to set the Query Count.
+                                            RenderQueryCount(queryCount);
+                                        }
+                                    }
+                                }
+                            }
+                        }
+                    }
+                }
+            }
+            catch (Exception ex)
+            {
+                Response.Write(ex.ToString());
+            }
+        }
+        #endregion
+
+        #region PerformQuery
+        /// <summary>
+        /// Performs the Query Execution.
+        /// </summary>
+        /// <param name="queryDef">QueryDefinition</param>
+        /// <returns>Query Resutl to Render</returns>
+        private List<RenderedCell[]> PerformQuery(QueryDefinition queryDef)
+        {
+
+            // create a job for executing the query specified by <queryDef>
+            LearningStoreJob job = SlkStore.LearningStore.CreateJob();
+
+            // create a query based on <queryDef>
+            LearningStoreQuery query = null;
+            int[,] columnMap; // see QueryDefinition.CreateQuery
+            try
+            {
+                query = CreateStandardQuery(queryDef, false, out columnMap);
+            }
+            catch (SlkSettingsException ex)
+            {
+                throw new SafeToDisplayException(ex.Message);
+            }
+
+            // add the query to the job
+            job.PerformQuery(query);
+
+            // execute the job
+            DataTable queryResults = job.Execute<DataTable>();
+
+            // render the query results into <renderedRows>
+            List<RenderedCell[]> renderedRows = new List<RenderedCell[]>(queryResults.Rows.Count);
+            foreach (DataRow dataRow in queryResults.Rows)
+            {
+                RenderedCell[] renderedCells = queryDef.RenderQueryRowCells(dataRow, columnMap, ResolveSPWebName, SPWeb.RegionalSettings.TimeZone);
+                renderedRows.Add(renderedCells);
+            }
+
+            return renderedRows;
+        }
+
+        #endregion
+
+        #region GetSortIndex
+        /// <summary>
+        /// If the "Sort" query parameter specifies a sort, set <c>sortColumnIndex</c> to the zero-based
+        /// column index to sort on, and <c>sortAscending</c> to true for an ascending sort or false for
+        /// a descending sort; otherwise, set <c>sortColumnIndex</c> to -1.
+        /// </summary>
+        /// <param name="sortColumnIndex">The zero-based column index that the query results are
+        ///     currently sorted on, or -1 if the results are not sorted.</param>
+        /// <returns><c>true</c> if the query results are currently sorted in an
+        ///          an ascending order, false for an descending-order sort.  
+        ///          Irrelevant if    <paramref name="sortColumnIndex"/> is -1.</returns>
+        private bool GetSortIndex(out int sortColumnIndex)
+        {
+
+            bool sortAscending;
+
+            if (string.IsNullOrEmpty(Sort) == false)
+            {
+                try
+                {
+                    sortColumnIndex = int.Parse(Sort, CultureInfo.InvariantCulture);
+                }
+                catch (FormatException)
+                {
+                    // Invalid Sort Value
+                    sortColumnIndex = -1;
+                    return true;
+                }
+
+                if (sortColumnIndex < 0)
+                {
+                    sortAscending = false;
+                    sortColumnIndex = -sortColumnIndex;
+                }
+                else
+                {
+                    sortAscending = true;
+                }
+
+                sortColumnIndex--;
+            }
+            else
+            {
+                sortColumnIndex = -1;
+                sortAscending = false;
+            }
+
+            return sortAscending;
+        }
+
+        #endregion
+
+        #region ResolveSPWebName
+        /// <summary>
+        /// Resolves an SPWeb GUID and an SPSite GUID into an SPWeb name.
+        /// </summary>
+        ///
+        /// <param name="spWebGuid">The GUID of the SPWeb.</param>
+        ///
+        /// <param name="spSiteGuid">The GUID of the SPSite containing the SPWeb.</param>
+        ///
+        /// <param name="spWebName">Where to store the name of the SPWeb, or <c>null</c> if the
+        ///     SPWeb cannot be found.</param>
+        ///
+        /// <param name="spWebUrl">Where to store the URL of the SPWeb, or <c>null</c> if the SPWeb
+        ///     cannot be found.</param>
+        ///
+        [System.Diagnostics.CodeAnalysis.SuppressMessage("Microsoft.Design", "CA1021:AvoidOutParameters", MessageId = "3#"), System.Diagnostics.CodeAnalysis.SuppressMessage("Microsoft.Design", "CA1021:AvoidOutParameters", MessageId = "2#")]
+        protected void ResolveSPWebName(Guid spWebGuid, Guid spSiteGuid, out string spWebName, out string spWebUrl)
+        {
+            //Restore previously assigned value 
+            bool previousValue = SPSecurity.CatchAccessDeniedException;
+
+            // To check the user permission to access this site.
+            SPSecurity.CatchAccessDeniedException = false;
+
+            // if <m_spWebNameMap> wasn't initialized, initialize it now
+            if (m_spWebNameMap == null)
+            {
+                m_spWebNameMap = new Dictionary<Guid, WebNameAndUrl>(100);
+            }
+
+            WebNameAndUrl webNameAndUrl;
+
+            // if the web name is in the dictionary, return it
+            if (m_spWebNameMap.TryGetValue(spWebGuid, out webNameAndUrl))
+            {
+                spWebName = webNameAndUrl.Name;
+                spWebUrl = webNameAndUrl.Url;
+                return;
+            }
+
+            try
+            {
+                using(SPSite spSite = new SPSite(spSiteGuid,SPContext.Current.Site.Zone))
+                {
+                    using(SPWeb spWeb = spSite.OpenWeb(spWebGuid))
+                    {
+                        spWebName = spWeb.Title;
+                        spWebUrl = spWeb.Url;
+                    }
+                }
+            }
+            catch (SqlException)
+            {
+                //The database the site is in is not accessible
+                //Add the site to unknown site collection
+                m_unknownSiteCount++; //increment the Site Count by 1;
+                spWebName = PageCulture.Format(PageCulture.Resources.AlwpUnknownSite, m_unknownSiteCount);
+                spWebUrl = null;
+            }
+            catch (FileNotFoundException)
+            {
+                //The Site  does not exist : SPWeb not available. 
+                //Add the site to unknown site collection
+                m_unknownSiteCount++; //increment the Site Count by 1;
+                spWebName = PageCulture.Format(PageCulture.Resources.AlwpUnknownSite, m_unknownSiteCount);
+                spWebUrl = null;
+            }
+            catch (UnauthorizedAccessException)
+            {
+                // the user doesn't have permission to access this site.
+                //Set the SPWeb Title as Unknown Site #
+                m_unknownSiteCount++; //increment the Site Count by 1;
+                spWebName = PageCulture.Format(PageCulture.Resources.AlwpUnknownSite, m_unknownSiteCount);
+                spWebUrl = null;
+            }
+            finally
+            {
+                //assign back previously assigned value
+                SPSecurity.CatchAccessDeniedException = previousValue;
+            }
+
+            // update the collection
+            webNameAndUrl = new WebNameAndUrl();
+            webNameAndUrl.Name = spWebName;
+            webNameAndUrl.Url = spWebUrl;
+            m_spWebNameMap[spWebGuid] = webNameAndUrl;
+        }
+        #endregion
+
+        #region RenderQueryResults
+        /// <summary>
+        /// Renders the entire query results in the inner table.
+        /// </summary>
+        /// <param name="queryDef">The definition of the query that was executed.</param> 
+        /// <param name="renderedRows">Rendered query results.</param>
+        /// <param name="hw">The <c>HtmlTextWriter</c> to write to.</param>
+        ///
+        void RenderQueryResults(QueryDefinition queryDef,
+                                List<RenderedCell[]> renderedRows,
+                                HtmlTextWriter hw)
+        {
+            // get the column definitions
+            IList<ColumnDefinition> columnDefs = queryDef.Columns;
+
+            //Get the column index to sort on and sort order
+            int sortColumnIndex;
+            bool sortAscending = GetSortIndex(out sortColumnIndex);
+
+            // sort <renderedRows> if so specified
+            if ((sortColumnIndex >= 0) && (sortColumnIndex < queryDef.Columns.Count))
+                queryDef.SortRenderedRows(renderedRows, sortColumnIndex, sortAscending);
+
+            // render the "<table>" element and its contents 
+            hw.AddAttribute(HtmlTextWriterAttribute.Class, "ms-summarystandardbody");
+            // skipped: id=TABLE1 dir=None
+            hw.AddAttribute(HtmlTextWriterAttribute.Cellspacing, "0");
+            hw.AddAttribute(HtmlTextWriterAttribute.Cellpadding, "1");
+            hw.AddAttribute(HtmlTextWriterAttribute.Style, "width:100%;");
+            hw.AddAttribute(HtmlTextWriterAttribute.Border, "0");
+            using (new HtmlBlock(HtmlTextWriterTag.Table, 1, hw))
+            {
+                // render the header row 
+                hw.AddAttribute(HtmlTextWriterAttribute.Class, "ms-viewheadertr");
+                hw.AddAttribute(HtmlTextWriterAttribute.Valign, "top");
+                using (new HtmlBlock(HtmlTextWriterTag.Tr, 0, hw))
+                {
+                    // render the column headers
+                    int columnIndex = 0;
+                    foreach (ColumnDefinition columnDef in columnDefs)
+                    {
+                        bool? ascendingSort;
+                        if (sortColumnIndex == columnIndex)
+                            ascendingSort = sortAscending;
+                        else
+                            ascendingSort = null;
+                        RenderColumnHeader(columnDef, columnIndex, ascendingSort, hw);
+
+                        columnIndex++;
+                    }
+                }
+
+                //If No Items Found
+                if (renderedRows.Count == 0)
+                {
+                    using (new HtmlBlock(HtmlTextWriterTag.Tr, 1, hw))
+                    {
+                        hw.AddAttribute(HtmlTextWriterAttribute.Colspan,
+                                        columnDefs.Count.ToString(CultureInfo.InvariantCulture));
+                        using (new HtmlBlock(HtmlTextWriterTag.Td, 1, hw))
+                        {
+                            SlkError slkError
+                                = new SlkError(ErrorType.Info,
+                                                Constants.Space +
+                                                Constants.Space +
+                                                PageCulture.Resources.AlwpNoItemFound);
+                            WebParts.ErrorBanner.RenderErrorItems(hw, slkError);
+                        }
+                    }
+                }
+                else
+                {
+                    // render the rows
+                    int rowIndex = 0;
+                    foreach (RenderedCell[] renderedRow in renderedRows)
+                    {
+                        // render the "<tr>"; note that every other row is shaded ("ms-alternating")
+                        hw.AddAttribute(HtmlTextWriterAttribute.Class,
+                            (((rowIndex & 1) == 0) ? "ms-alternating" : ""));
+                        using (new HtmlBlock(HtmlTextWriterTag.Tr, 1, hw))
+                        {
+                            // set <webNameRenderedCell> to any cell in the row which is of type
+                            // WebNameRenderedCell, i.e. which refers to a SharePoint Web site,
+                            // or null if none
+                            WebNameRenderedCell webNameRenderedCell = null;
+                            Guid learnerAssignmentGUID = Guid.Empty;
+                            foreach (RenderedCell renderedCell in renderedRow)
+                            {
+                                if (webNameRenderedCell == null)
+                                {
+                                    webNameRenderedCell = renderedCell as WebNameRenderedCell;
+                                }
+
+                                if (learnerAssignmentGUID == Guid.Empty)
+                                {
+                                    if (renderedCell.Id != null)
+                                    {
+                                        if (renderedCell.Id.ItemTypeName == Schema.LearnerAssignmentItem.ItemTypeName)
+                                        {
+                                            learnerAssignmentGUID = SlkStore.GetLearnerAssignmentGuidId(renderedCell.Id);
+                                        }
+                                    }
+                                }
+
+                                if (webNameRenderedCell != null && learnerAssignmentGUID != Guid.Empty)
+                                {
+                                    break;
+                                }
+                            }
+
+                            // render the cells in this row
+                            int columnIndex = 0;
+                            foreach (RenderedCell renderedCell in renderedRow)
+                            {
+                                ColumnDefinition columnDef = columnDefs[columnIndex];
+                                hw.AddAttribute(HtmlTextWriterAttribute.Class, "ms-vb2");
+                                if (!columnDef.Wrap)
+                                {
+                                    hw.AddAttribute(HtmlTextWriterAttribute.Nowrap, "true");
+                                }
+                                using (new HtmlBlock(HtmlTextWriterTag.Td, 1, hw))
+                                {
+                                    if (columnDef.Title.Equals(PageCulture.Resources.AlwpFileSubmissionColumnTitle))
+                                    {
+                                        RenderFileSubmissionCell(renderedCell, webNameRenderedCell, learnerAssignmentGUID, hw);
+                                    }
+                                    else    
+                                    {
+                                        RenderColumnCell(renderedCell, webNameRenderedCell, hw, SlkStore);
+                                    }
+                                }
+
+                                columnIndex++;
+                            }
+                        }
+                        rowIndex++;
+                    }
+                }
+
+
+            }
+        }
+        #endregion
+
+        #region RenderColumnHeader
+        /// <summary>
+        /// Renders a column header, i.e. the label at the top of a column in the query results.
+        /// </summary>
+        ///
+        /// <param name="columnDef">The <c>ColumnDefinition</c> of the column being rendered.</param>
+        /// 
+        /// <param name="columnIndex">The zero-based index of this column.</param>
+        /// 
+        /// <param name="ascendingSort"><c>true</c> if this column is currently being sorted on in an
+        ///     ascending order; <c>false</c> if this column is currently being sorted on in a
+        ///     descending order; <c>null</c> if this column is not being sorted on.</param>
+        ///
+        /// <param name="hw">The <c>HtmlTextWriter</c> to write to.</param>
+        ///
+        private void RenderColumnHeader(ColumnDefinition columnDef, int columnIndex, bool? ascendingSort,
+        HtmlTextWriter hw)
+        {
+            // render the "<th>" element for this column header
+            hw.AddAttribute(HtmlTextWriterAttribute.Class, "ms-vh2");
+            hw.AddAttribute(HtmlTextWriterAttribute.Nowrap, "true");
+            hw.AddAttribute(HtmlTextWriterAttribute.Style, "border-left: none; padding-left: 6px;");
+            using (new HtmlBlock(HtmlTextWriterTag.Th, 1, hw))
+            {
+                // render the "<div>" element containing the column header
+                hw.WriteLine();
+                hw.AddAttribute(HtmlTextWriterAttribute.Style,
+                    "position: relative; left: 0px; top: 0px; width: 100%;");
+                using (new HtmlBlock(HtmlTextWriterTag.Div, 1, hw))
+                {
+                    // render the "<table>" element containing the column header
+                    hw.AddAttribute(HtmlTextWriterAttribute.Class, "ms-unselectedtitle");
+                    hw.AddAttribute(HtmlTextWriterAttribute.Style, "width: 100%;height: 100%;");
+                    hw.AddAttribute(HtmlTextWriterAttribute.Cellspacing, "0");
+                    using (new HtmlBlock(HtmlTextWriterTag.Table, 0, hw))
+                    {
+                        using (new HtmlBlock(HtmlTextWriterTag.Tr, 0, hw))
+                        {
+                            hw.AddAttribute(HtmlTextWriterAttribute.Class, "ms-vb");
+                            hw.AddAttribute(HtmlTextWriterAttribute.Nowrap, "true");
+                            hw.AddAttribute(HtmlTextWriterAttribute.Style, "width:100%;");
+                            using (new HtmlBlock(HtmlTextWriterTag.Td, 0, hw))
+                            {
+                                // write the "<a>" element which, when clicked, causes the query list
+                                // to be re-sorted as follows: if the clicked-on column header is the
+                                // one currently sorted on, then the sort is reversed, otherwise the
+                                // results are sorted in ascending order on the clicked-on column
+                                int newSort;
+                                if (ascendingSort != null)
+                                {
+                                    if (ascendingSort.Value)
+                                        newSort = -(columnIndex + 1); // switch to descending sort
+                                    else
+                                        newSort = columnIndex + 1; // switch to ascending sort
+                                }
+                                else
+                                    newSort = columnIndex + 1;
+                                hw.AddAttribute(HtmlTextWriterAttribute.Title, PageCulture.Format(PageCulture.Resources.QueryResultsSortBy, columnDef.Title));
+                                hw.AddAttribute(HtmlTextWriterAttribute.Href,
+                                    GetAdjustedQueryString(QueryStringKeys.Sort, newSort.ToString(CultureInfo.InvariantCulture)));
+                                hw.AddAttribute(HtmlTextWriterAttribute.Style, "color:Gray;");
+                                hw.AddAttribute("onclick", string.Format(CultureInfo.InvariantCulture, "sort({0}); return false;", newSort));
+                                using (new HtmlBlock(HtmlTextWriterTag.A, 0, hw))
+                                {
+                                    // write the column title
+                                    hw.WriteEncodedText(columnDef.Title);
+
+                                    // write the sort ascending/descending icon, if we're currently
+                                    // sorting on this column
+                                    if (ascendingSort != null)
+                                    {
+                                        hw.AddAttribute(HtmlTextWriterAttribute.Src,
+                                            (ascendingSort.Value ? "/_layouts/images/sort.gif"
+                                                : "/_layouts/images/rsort.gif"));
+                                        hw.AddAttribute(HtmlTextWriterAttribute.Alt, "Sort Ascending");
+                                        hw.AddAttribute(HtmlTextWriterAttribute.Border, "0");
+                                        HtmlBlock.WriteFullTag(HtmlTextWriterTag.Img, 0, hw);
+                                    }
+                                }
+                            }
+                        }
+                    }
+                }
+            }
+        }
+        #endregion
+
+        private void RenderSortFunction(TextWriter writer)
+        {
+            string function = @"function sort(col)
+            {
+                var sortInput = document.getElementById('alwpSort');
+                sortInput.value = col;
+                var formInput = document.getElementById('resultsForm');
+                formInput.submit();
+
+                if(queryFrame != undefined)
+                {
+                    if (queryFrame.SetSort != undefined)
+                    {
+                        queryFrame.SetSort(col);
+                    }
+                }
+            }
+            ";
+            writer.WriteLine("<script  type=\"text/javascript\">");
+            writer.WriteLine(function);
+            writer.WriteLine("</script>");
+        }
+
+        private void RenderForm(TextWriter writer)
+        {
+            writer.Write("<form id=\"resultsForm\" method=\"POST\" >");
+            AddInputLine(writer, QueryStringKeys.QuerySet);
+
+            writer.Write("<input id=\"alwp{0}\" name=\"{0}\" type=\"hidden\" value=\"{1}\"/>", QueryStringKeys.Query, HttpUtility.HtmlEncode(Query));
+
+            // RawSourceUrl is already sanitized in SlkAppBasePage.
+            writer.Write("<input id=\"alwp{0}\" name=\"{0}\" type=\"hidden\" value=\"{1}\"/>", QueryStringKeys.Source, RawSourceUrl);
+            AddInputLine(writer, QueryStringKeys.SPWebScope);
+
+            // FrameId sanitized in QueryBasePage
+            writer.Write("<input id=\"alwp{0}\" name=\"{0}\" type=\"hidden\" value=\"{1}\"/>", QueryStringKeys.FrameId, FrameId);
+
+            // Sort is an int and so doesn't need encoding
+            writer.Write("<input id=\"alwp{0}\" name=\"{0}\" type=\"hidden\" value=\"{1}\"/>", QueryStringKeys.Sort, Sort);
+            AddInputLine(writer, QueryStringKeys.ForObserver, QueryStringKeys.SPWebScope);
+
+            writer.Write("</form>");
+        }
+
+        private void AddInputLine(TextWriter writer, string key)
+        {
+            AddInputLine(writer, key, key);
+        }
+
+        private void AddInputLine(TextWriter writer, string idKey, string requestKey)
+        {
+            writer.Write("<input id=\"alwp{0}\" name=\"{0}\" type=\"hidden\" value=\"{1}\"/>", idKey, HttpUtility.HtmlEncode(Request[requestKey]));
+        }
+
+        #region RenderFileSubmissionCell
+
+        /// <summary>
+        /// Renders the File Submission column cell
+        /// </summary>
+        /// <param name="renderedCell">The value to render, from the query results.</param>
+        /// <param name="webNameRenderedCell"></param>
+        /// <param name="learnerAssignmentGUID">The GUID of the current assignment</param>
+        /// <param name="hw">The HtmlTextWriter to write to.</param>
+        void RenderFileSubmissionCell(RenderedCell renderedCell, WebNameRenderedCell webNameRenderedCell, Guid learnerAssignmentGUID, HtmlTextWriter hw)
+        {
+            // This is a bit of a hack since the query returns an unlocalized string. Next time the schema is changed would be best
+            // to change to return integer values representing these. No point making a sql change just for this though.
+            if (renderedCell.ToString() == "Submit File(s)")
+            {
+                string baseUrl = "{0}{1}FilesUploadPage.aspx?LearnerAssignmentId={2}&Source={3}";
+                // Creating a format string from a format string
+                baseUrl = string.Format(CultureInfo.InvariantCulture, baseUrl, "{0}", Constants.SlkUrlPath, "{1}", RawSourceUrl);
+                RenderFileSubmissionCellAsSubmitLink(baseUrl, webNameRenderedCell.SPWebUrl, learnerAssignmentGUID,
+                                                        PageCulture.Format(PageCulture.Resources.AlwpFileSubmissionSubmitText), hw);
+            }
+            else if (renderedCell.ToString() == "Submitted LINK")
+            {
+                RenderFileSubmissionCellAsSubmittedLink(
+                    "{0}" + Constants.SlkUrlPath + "SubmittedFiles.aspx?LearnerAssignmentId={1}",
+                    webNameRenderedCell,
+                    learnerAssignmentGUID,
+                    PageCulture.Format(PageCulture.Resources.LearnerAssignmentStatusCompleted),
+                    hw);
+            }
+            else if (renderedCell.ToString() == "Submitted")
+            {
+                hw.WriteEncodedText(PageCulture.Format(PageCulture.Resources.LearnerAssignmentStatusCompleted));
+            }
+            else if (renderedCell.ToString() == "Not Available")
+            {
+                hw.WriteEncodedText(PageCulture.Format(PageCulture.Resources.GradingFileSubmissionNA));
+            }
+            else
+            {
+                hw.WriteEncodedText(renderedCell.ToString());
+            }
+        }
+
+        #endregion
+
+        #region RenderFileSubmissionCellAsSubmittedLink
+
+        /// <summary>
+        /// Renders The File Submission column cell as "Submitted" link
+        /// </summary>
+        /// <param name="fileURL">The URL of the file to be redirected to when the cell link is clicked</param>
+        /// <param name="webNameRenderedCell"></param>
+        /// <param name="learnerAssignmentGUID">The GUID of the current assignment</param>
+        /// <param name="renderedCellValue">The text to be displayed in the cell</param>
+        /// <param name="hw">The HtmlTextWriter to write to.</param>
+        void RenderFileSubmissionCellAsSubmittedLink(string fileURL, WebNameRenderedCell webNameRenderedCell, Guid learnerAssignmentGUID, 
+            string renderedCellValue, HtmlTextWriter hw)
+        {
+            // Optimise to always to to submitted files. The check involves
+            // 1.   Loading the assignment properties which required opening the web.
+            // 2.   Loading all the submitted files via drop box manager which required opening the web.
+            // 3.   Then if there's only 1 of them, having a link direct to that.
+            // That's a lot of work just to create a link.
+            string url = string.Empty;
+            //string url = CheckSubmittedFilesNumber(learnerAssignmentGUID);
+
+            if (url.Equals(string.Empty))
+            {
+                StringBuilder pageURL = new StringBuilder();
+                pageURL.AppendFormat(fileURL, webNameRenderedCell.SPWebUrl, learnerAssignmentGUID.ToString());
+
+                url = pageURL.ToString();
+            }
+
+            StringBuilder anchorOnClick = new StringBuilder();
+            anchorOnClick.AppendFormat("{0}{1}{2}", "window.open('", url, 
+                                "','popupwindow','width=400,height=300,scrollbars,resizable');return false; ");
+
+            hw.AddAttribute(HtmlTextWriterAttribute.Onclick, anchorOnClick.ToString());
+            hw.AddAttribute(HtmlTextWriterAttribute.Href, url);
+
+            using (new HtmlBlock(HtmlTextWriterTag.A, 0, hw))
+            {
+                hw.WriteEncodedText(renderedCellValue);
+            }
+        }
+
+        #endregion
+
+        #region RenderFileSubmissionCellAsSubmitLink
+
+        /// <summary>
+        /// Renders The File Submission column cell as "Submit File(s)" link
+        /// </summary>
+        /// <param name="fileURL">The URL of the file to be redirected to when the cell link is clicked</param>
+        /// <param name="webUrl">The web url</param>
+        /// <param name="learnerAssignmentGUID">The GUID of the current assignment</param>
+        /// <param name="renderedCellValue">The text to be displayed in the cell</param>
+        /// <param name="hw">The HtmlTextWriter to write to.</param>
+        void RenderFileSubmissionCellAsSubmitLink(string fileURL, string webUrl, Guid learnerAssignmentGUID, string renderedCellValue, HtmlTextWriter hw)
+        {
+
+            StringBuilder url = new StringBuilder();
+            url.AppendFormat(fileURL, webUrl, learnerAssignmentGUID.ToString());
+
+            hw.AddAttribute(HtmlTextWriterAttribute.Target, "_top");
+            hw.AddAttribute(HtmlTextWriterAttribute.Href, url.ToString());
+
+            using (new HtmlBlock(HtmlTextWriterTag.A, 0, hw))
+            {
+                hw.WriteEncodedText(renderedCellValue);
+            }
+        }
+
+        #endregion
+
+        #region RenderColumnCell
+        /// <summary>
+        /// Renders a column cell, i.e. one column of one row in the query results.
+        /// </summary>
+        /// <param name="renderedCell">The value to render, from the query results.</param>
+        /// <param name="webNameRenderedCell">If the row containing this cell also contains a cell
+        ///     of type <c>WebNameRenderedCell</c>, i.e. a cell referring to a SharePoint Web site,
+        ///     this parameter refers to that cell.  Otherwise, this parameter is <c>null</c>.
+        ///     </param>
+        /// <param name="hw">The <c>HtmlTextWriter</c> to write to.</param>
+        /// <param name="slkStore">The SlkStore to use to get assignment information from.</param>
+        void RenderColumnCell(RenderedCell renderedCell, WebNameRenderedCell webNameRenderedCell, HtmlTextWriter hw, SlkStore slkStore)
+        {
+            // render the cell contents inside a "<span>" (not sure why SharePoint uses a "<span>"
+            // here, but I'm copying what they do)
+            if (renderedCell.ToolTip != null)
+                hw.AddAttribute(HtmlTextWriterAttribute.Title, renderedCell.ToolTip);
+            using (new HtmlBlock(HtmlTextWriterTag.Span, 0, hw))
+            {
+                if (webNameRenderedCell == renderedCell && webNameRenderedCell.RenderAsLink)
+                {
+                    RenderCellWithLink(webNameRenderedCell, hw, renderedCell.ToString(), "#", "_parent");
+                }
+                else if (renderedCell.Id != null)
+                {
+                    if (renderedCell.Id.ItemTypeName == Schema.AssignmentItem.ItemTypeName)
+                    {
+                        // render a link to the Instructor Assignment Properties page
+                        string url = "Grading.aspx?AssignmentId={0}";
+                        RenderCellWithLink(webNameRenderedCell, hw, renderedCell.ToString(), url, "_parent", renderedCell.Id.GetKey().ToString(CultureInfo.InvariantCulture));
+                    }
+                    else if (renderedCell.Id.ItemTypeName == Schema.LearnerAssignmentItem.ItemTypeName)
+                    {
+                        Guid learnerAssignmentGuidId = slkStore.GetLearnerAssignmentGuidId(renderedCell.Id);
+                        if (IsObserver)
+                        {
+                            // Display this cell as an url and clicking this url will launch frameset in StudentReview mode
+                            string url = "Frameset/Frameset.aspx?SlkView=StudentReview&{0}={1}";
+                            RenderCellWithLink(webNameRenderedCell, hw, renderedCell.ToString(), url, "_blank", FramesetQueryParameter.LearnerAssignmentId, learnerAssignmentGuidId.ToString());
+                        }
+                        else
+                        {
+                            // render a link to the Learner Assignment Properties page
+                            string url = "Lobby.aspx?{0}={1}&{2}={3}";
+                            RenderCellWithLink(webNameRenderedCell, hw, renderedCell.ToString(), url, "_parent", 
+                                    FramesetQueryParameter.LearnerAssignmentId, learnerAssignmentGuidId.ToString(), QueryStringKeys.Source, RawSourceUrl);
+                        }
+                    }
+                    else
+                    {
+                        hw.WriteEncodedText(renderedCell.ToString());
+                    }
+                }
+                else
+                {
+                    hw.WriteEncodedText(renderedCell.ToString());
+                }
+            }
+        }
+        #endregion
+
+        private void RenderCellWithLink(WebNameRenderedCell webNameRenderedCell, HtmlTextWriter writer, string text, string url, string target, params string[] urlArguments)
+        {
+            if ((webNameRenderedCell != null) && (webNameRenderedCell.SPWebUrl != null))
+            {
+                if (url == "#")
+                {
+                    url = webNameRenderedCell.SPWebUrl;
+                }
+                else
+                {
+                    url = webNameRenderedCell.SPWebUrl + Constants.SlkUrlPath + url;
+                }
+            }
+
+            writer.AddAttribute(HtmlTextWriterAttribute.Target, target);
+            writer.AddAttribute(HtmlTextWriterAttribute.Href, String.Format(CultureInfo.InvariantCulture, url, urlArguments));
+            using (new HtmlBlock(HtmlTextWriterTag.A, 0, writer))
+            {
+                writer.WriteEncodedText(text);
+            }
+        }
+
+        #region RenderQueryCount
+        /// <summary>
+        /// Renders the Javascript that has function to set the query result counts.
+        /// Gets the Query Count from results Collections and sets the count and 
+        /// invokes the QuerySummary Frame to Set the Count
+        /// </summary>
+        private void RenderQueryCount(string queryCount)
+        {
+            // render the HTML for the page
+            using (HtmlTextWriter hw = new HtmlTextWriter(Response.Output, "  "))
+            {
+                // render the "<html>" element and its contents
+                using (new HtmlBlock(HtmlTextWriterTag.Html, 0, hw))
+                {
+                    // write script code that contains the query result counts
+                    using (new HtmlBlock(HtmlTextWriterTag.Script, 0, hw))
+                    {   
+                        hw.WriteLine(@"
+                        var queryFrameName = window.frameElement.name + ""_AlwpQuerySummary"";
+                        var queryFrame = parent.frames[queryFrameName];");
+                        hw.WriteLine(@"
+                        if(queryFrame != undefined)
+                        {
+                            if (queryFrame.SetQueryCount != undefined)
+                            {");
+                        hw.WriteLine(@"
+                             " + String.Format(CultureInfo.InvariantCulture,
+                                               "queryFrame.SetQueryCount(\"{0}\",\"{1}\");",
+                                               Query, queryCount));
+                        hw.WriteLine(@"
+                            }
+                        }");                             
+
+                    }
+                }
+            }
+
+        }
+        #endregion
+
+        #region CheckSubmittedFilesNumber
+
+        /// <summary>
+        /// Checks the number of the assignment submitted files. 
+        /// </summary>
+        /// <param name="learnerAssignmentGUID">The assignment GUID</param>
+        /// <returns> If one assignment submitted, returns its URL.
+        /// If more than one, returns an empty string.</returns>
+        private string CheckSubmittedFilesNumber(Guid learnerAssignmentGUID)
+        {
+            AssignmentProperties properties = SlkStore.LoadAssignmentPropertiesForLearner(learnerAssignmentGUID, SlkRole.Learner);
+            return PerformFilesNumberChecking(properties);
+        }
+
+        #endregion
+
+        #region PerformFilesNumberChecking
+
+        /// <summary>
+        /// Checks the number of the assignment submitted files. 
+        /// </summary>
+        /// <param name="assignmentProperties">The AssignmentProperties</param>
+        /// <returns> If one assignment submitted, returns its URL.
+        /// If more than one, returns an empty string.</returns>
+        private string PerformFilesNumberChecking(AssignmentProperties assignmentProperties)
+        {
+            DropBoxManager dropBox = new DropBoxManager(assignmentProperties);
+            AssignmentFile[] assignmentFiles = dropBox.LastSubmittedFiles(assignmentProperties.Results[0].User.SPUser, false);
+
+            if (assignmentFiles.Length != 1)
+            {
+                return string.Empty;
+            }
+            else
+            {
+                return assignmentFiles[0].Url;
+            }
+        }
+        #endregion
+
+
+        #region ApplyObserverReadAccessPermissions
+
+        /// <summary>
+        /// Gives the observer read access on the assignment folder and the sub folder of his child.
+        /// </summary>
+        /// <param name="assignmentSubFolder">The assignment subfolder</param>
+        private void ApplyObserverReadAccessPermissions(SPListItem assignmentSubFolder)
+        {
+            SPListItem assignmentFolder = assignmentSubFolder.Folder.ParentFolder.Item;
+            SPWeb web = assignmentSubFolder.Web;
+
+            SPRoleDefinition roleDefinition = web.RoleDefinitions["Read"];
+            SPRoleAssignment roleAssignment = new SPRoleAssignment(SPContext.Current.Web.CurrentUser);
+            roleAssignment.RoleDefinitionBindings.Add(roleDefinition);
+
+            web.AllowUnsafeUpdates = true;
+
+            assignmentFolder.RoleAssignments.Add(roleAssignment);
+            assignmentFolder.Update();
+
+            assignmentSubFolder.RoleAssignments.Add(roleAssignment);
+            assignmentSubFolder.Update();
+
+            web.AllowUnsafeUpdates = false;
+        }
+
+        #endregion
+
+        #endregion
+    }
+
+    /// <summary>
+    /// Contains the name and URL of a SharePoint SPWeb.
+    /// </summary>
+    internal class WebNameAndUrl
+    {
+        /// <summary>
+        /// The name of an SPWeb.
+        /// </summary>
+        public string Name;
+
+        /// <summary>
+        /// The URL of an SPWeb.
+        /// </summary>
+        public string Url;
+    }
+}